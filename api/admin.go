--- conflicted
+++ resolved
@@ -100,11 +100,7 @@
 			return
 		}
 
-<<<<<<< HEAD
-		newUser, VerifyID, err := a.db.CreateUser(r.Context(), UserName, UserEmail, UserPassword)
-=======
-		newUser, VerifyID, err := a.db.CreateUser(user.Name, user.Email, user.Password1)
->>>>>>> 860a22d2
+		newUser, VerifyID, err := a.db.CreateUser(r.Context(), user.Name, user.Email, user.Password1)
 		if err != nil {
 			a.Failure(w, r, http.StatusInternalServerError, err)
 			return
@@ -277,11 +273,7 @@
 			return
 		}
 
-<<<<<<< HEAD
-		UserName, UserEmail, updateErr := a.db.UserUpdatePassword(r.Context(), UserID, UserPassword)
-=======
-		UserName, UserEmail, updateErr := a.db.UserUpdatePassword(UserID, u.Password1)
->>>>>>> 860a22d2
+		UserName, UserEmail, updateErr := a.db.UserUpdatePassword(r.Context(), UserID, u.Password1)
 		if updateErr != nil {
 			a.Failure(w, r, http.StatusInternalServerError, updateErr)
 			return

--- conflicted
+++ resolved
@@ -226,12 +226,7 @@
 			return
 		}
 
-<<<<<<< HEAD
-		DepartmentID := vars["departmentId"]
 		NewTeam, err := a.db.DepartmentTeamCreate(r.Context(), DepartmentID, team.Name)
-=======
-		NewTeam, err := a.db.DepartmentTeamCreate(DepartmentID, team.Name)
->>>>>>> 860a22d2
 		if err != nil {
 			a.Failure(w, r, http.StatusInternalServerError, err)
 			return

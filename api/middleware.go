package api

import (
	"context"
	"net/http"
	"strings"

	"github.com/StevenWeathers/thunderdome-planning-poker/model"

	"github.com/gorilla/mux"
)

// userOnly validates that the request was made by a valid user
func (a *api) userOnly(h http.HandlerFunc) http.HandlerFunc {
	return func(w http.ResponseWriter, r *http.Request) {
		apiKey := r.Header.Get(apiKeyHeaderName)
		apiKey = strings.TrimSpace(apiKey)
		ctx := r.Context()
		var User *model.User

		if apiKey != "" && a.config.ExternalAPIEnabled {
			var apiKeyErr error
			User, apiKeyErr = a.db.GetApiKeyUser(ctx, apiKey)
			if apiKeyErr != nil {
				a.Failure(w, r, http.StatusUnauthorized, Errorf(EINVALID, "INVALID_APIKEY"))
				return
			}
		} else {
			SessionId, cookieErr := a.validateSessionCookie(w, r)
			if cookieErr != nil && cookieErr.Error() != "NO_SESSION_COOKIE" {
				a.Failure(w, r, http.StatusUnauthorized, Errorf(EINVALID, "INVALID_USER"))
				return
			}

			if SessionId != "" {
				var userErr error
				User, userErr = a.db.GetSessionUser(ctx, SessionId)
				if userErr != nil {
					a.Failure(w, r, http.StatusUnauthorized, Errorf(EINVALID, "INVALID_USER"))
					return
				}
			} else {
				UserID, err := a.validateUserCookie(w, r)
				if err != nil {
					a.Failure(w, r, http.StatusUnauthorized, Errorf(EINVALID, "INVALID_USER"))
					return
				}

				var userErr error
				User, userErr = a.db.GetGuestUser(ctx, UserID)
				if userErr != nil {
					a.Failure(w, r, http.StatusUnauthorized, Errorf(EINVALID, "INVALID_USER"))
					return
				}
			}
		}

		ctx = context.WithValue(ctx, contextKeyUserID, User.Id)
		ctx = context.WithValue(ctx, contextKeyUserType, User.Type)

		h(w, r.WithContext(ctx))
	}
}

// entityUserOnly validates that the request was made by the session user matching the {userId} of the entity (or ADMIN)
func (a *api) entityUserOnly(h http.HandlerFunc) http.HandlerFunc {
	return func(w http.ResponseWriter, r *http.Request) {
		vars := mux.Vars(r)
		ctx := r.Context()
		UserID := ctx.Value(contextKeyUserID).(string)
		UserType := ctx.Value(contextKeyUserType).(string)
		EntityUserID := vars["userId"]
		idErr := validate.Var(EntityUserID, "required,uuid")
		if idErr != nil {
			a.Failure(w, r, http.StatusBadRequest, Errorf(EINVALID, idErr.Error()))
			return
		}

		if UserType != adminUserType && EntityUserID != UserID {
			a.Failure(w, r, http.StatusForbidden, Errorf(EINVALID, "INVALID_USER"))
			return
		}

		h(w, r)
	}
}

// registeredUserOnly validates that the request was made by a registered user
func (a *api) registeredUserOnly(h http.HandlerFunc) http.HandlerFunc {
	return func(w http.ResponseWriter, r *http.Request) {
		UserType := r.Context().Value(contextKeyUserType).(string)

		if UserType == guestUserType {
			a.Failure(w, r, http.StatusForbidden, Errorf(EINVALID, "REGISTERED_USER_ONLY"))
			return
		}

		h(w, r)
	}
}

// adminOnly middleware checks if the user is an admin, otherwise reject their request
func (a *api) adminOnly(h http.HandlerFunc) http.HandlerFunc {
	return func(w http.ResponseWriter, r *http.Request) {
		UserType := r.Context().Value(contextKeyUserType).(string)

		if UserType != adminUserType {
			a.Failure(w, r, http.StatusForbidden, Errorf(EUNAUTHORIZED, "REQUIRES_ADMIN"))
			return
		}

		h(w, r)
	}
}

// verifiedUserOnly validates that the request was made by a verified registered user
func (a *api) verifiedUserOnly(h http.HandlerFunc) http.HandlerFunc {
	return func(w http.ResponseWriter, r *http.Request) {
		vars := mux.Vars(r)
		ctx := r.Context()
		UserID := ctx.Value(contextKeyUserID).(string)
		UserType := ctx.Value(contextKeyUserType).(string)
		EntityUserID := vars["userId"]
		idErr := validate.Var(EntityUserID, "required,uuid")
		if idErr != nil {
			a.Failure(w, r, http.StatusBadRequest, Errorf(EINVALID, idErr.Error()))
			return
		}

		if UserType != adminUserType && (EntityUserID != UserID) {
			a.Failure(w, r, http.StatusForbidden, Errorf(EINVALID, "INVALID_USER"))
			return
		}

		EntityUser, EntityUserErr := a.db.GetUser(ctx, EntityUserID)
		if EntityUserErr != nil {
			a.Failure(w, r, http.StatusInternalServerError, EntityUserErr)
			return
		}

		if !EntityUser.Verified {
			a.Failure(w, r, http.StatusForbidden, Errorf(EUNAUTHORIZED, "REQUIRES_VERIFIED_USER"))
			return
		}

		h(w, r)
	}
}

// orgUserOnly validates that the request was made by a valid user of the organization
func (a *api) orgUserOnly(h http.HandlerFunc) http.HandlerFunc {
	return func(w http.ResponseWriter, r *http.Request) {
		vars := mux.Vars(r)
		ctx := r.Context()
		UserID := ctx.Value(contextKeyUserID).(string)
		UserType := ctx.Value(contextKeyUserType).(string)
		OrgID := vars["orgId"]
		idErr := validate.Var(OrgID, "required,uuid")
		if idErr != nil {
			a.Failure(w, r, http.StatusBadRequest, Errorf(EINVALID, idErr.Error()))
			return
		}

<<<<<<< HEAD
		Role, UserErr := a.db.OrganizationUserRole(ctx, UserID, OrgID)
		if UserType != adminUserType && UserErr != nil {
			a.Failure(w, r, http.StatusForbidden, Errorf(EUNAUTHORIZED, "ORGANIZATION_USER_REQUIRED"))
			return
=======
		var Role string
		if UserType != adminUserType {
			var UserErr error
			Role, UserErr = a.db.OrganizationUserRole(UserID, OrgID)
			if UserErr != nil {
				a.Failure(w, r, http.StatusForbidden, Errorf(EUNAUTHORIZED, "ORGANIZATION_USER_REQUIRED"))
				return
			}
		} else {
			Role = adminUserType
>>>>>>> eabcdbe8
		}

		ctx = context.WithValue(ctx, contextKeyOrgRole, Role)

		h(w, r.WithContext(ctx))
	}
}

// orgAdminOnly validates that the request was made by an ADMIN of the organization
func (a *api) orgAdminOnly(h http.HandlerFunc) http.HandlerFunc {
	return func(w http.ResponseWriter, r *http.Request) {
		vars := mux.Vars(r)
		ctx := r.Context()
		UserID := ctx.Value(contextKeyUserID).(string)
		UserType := ctx.Value(contextKeyUserType).(string)
		OrgID := vars["orgId"]
		idErr := validate.Var(OrgID, "required,uuid")
		if idErr != nil {
			a.Failure(w, r, http.StatusBadRequest, Errorf(EINVALID, idErr.Error()))
			return
		}

<<<<<<< HEAD
		Role, UserErr := a.db.OrganizationUserRole(ctx, UserID, OrgID)
		if UserType != adminUserType && UserErr != nil {
			a.Failure(w, r, http.StatusForbidden, Errorf(EUNAUTHORIZED, "ORGANIZATION_USER_REQUIRED"))
			return
		}
		if UserType != adminUserType && Role != "ADMIN" {
			a.Failure(w, r, http.StatusForbidden, Errorf(EUNAUTHORIZED, "REQUIRES_ORG_ADMIN"))
			return
=======
		var Role string
		if UserType != adminUserType {
			var UserErr error
			Role, UserErr := a.db.OrganizationUserRole(UserID, OrgID)
			if UserErr != nil {
				a.Failure(w, r, http.StatusForbidden, Errorf(EUNAUTHORIZED, "ORGANIZATION_USER_REQUIRED"))
				return
			}
			if Role != adminUserType {
				a.Failure(w, r, http.StatusForbidden, Errorf(EUNAUTHORIZED, "REQUIRES_ORG_ADMIN"))
				return
			}
		} else {
			Role = adminUserType
>>>>>>> eabcdbe8
		}

		ctx = context.WithValue(ctx, contextKeyOrgRole, Role)

		h(w, r.WithContext(ctx))
	}
}

// orgTeamOnly validates that the request was made by an user of the organization team (or organization)
func (a *api) orgTeamOnly(h http.HandlerFunc) http.HandlerFunc {
	return func(w http.ResponseWriter, r *http.Request) {
		vars := mux.Vars(r)
		ctx := r.Context()
		UserID := ctx.Value(contextKeyUserID).(string)
		UserType := ctx.Value(contextKeyUserType).(string)
		OrgID := vars["orgId"]
		idErr := validate.Var(OrgID, "required,uuid")
		if idErr != nil {
			a.Failure(w, r, http.StatusBadRequest, Errorf(EINVALID, idErr.Error()))
			return
		}
		TeamID := vars["teamId"]
		idErr = validate.Var(TeamID, "required,uuid")
		if idErr != nil {
			a.Failure(w, r, http.StatusBadRequest, Errorf(EINVALID, idErr.Error()))
			return
		}

<<<<<<< HEAD
		OrgRole, TeamRole, UserErr := a.db.OrganizationTeamUserRole(ctx, UserID, OrgID, TeamID)
		if UserType != adminUserType && UserErr != nil {
			a.Failure(w, r, http.StatusForbidden, Errorf(EUNAUTHORIZED, "REQUIRES_TEAM_USER"))
			return
=======
		var OrgRole string
		var TeamRole string
		if UserType != adminUserType {
			var UserErr error
			OrgRole, TeamRole, UserErr = a.db.OrganizationTeamUserRole(UserID, OrgID, TeamID)
			if UserErr != nil {
				a.Failure(w, r, http.StatusForbidden, Errorf(EUNAUTHORIZED, "REQUIRES_TEAM_USER"))
				return
			}
		} else {
			OrgRole = adminUserType
			TeamRole = adminUserType
>>>>>>> eabcdbe8
		}

		ctx = context.WithValue(ctx, contextKeyOrgRole, OrgRole)
		ctx = context.WithValue(ctx, contextKeyTeamRole, TeamRole)

		h(w, r.WithContext(ctx))
	}
}

// orgTeamAdminOnly validates that the request was made by an ADMIN of the organization team (or organization)
func (a *api) orgTeamAdminOnly(h http.HandlerFunc) http.HandlerFunc {
	return func(w http.ResponseWriter, r *http.Request) {
		vars := mux.Vars(r)
		ctx := r.Context()
		UserID := ctx.Value(contextKeyUserID).(string)
		UserType := ctx.Value(contextKeyUserType).(string)
		OrgID := vars["orgId"]
		idErr := validate.Var(OrgID, "required,uuid")
		if idErr != nil {
			a.Failure(w, r, http.StatusBadRequest, Errorf(EINVALID, idErr.Error()))
			return
		}
		TeamID := vars["teamId"]
		idErr = validate.Var(TeamID, "required,uuid")
		if idErr != nil {
			a.Failure(w, r, http.StatusBadRequest, Errorf(EINVALID, idErr.Error()))
			return
		}

<<<<<<< HEAD
		OrgRole, TeamRole, UserErr := a.db.OrganizationTeamUserRole(ctx, UserID, OrgID, TeamID)
		if UserType != adminUserType && UserErr != nil {
			a.Failure(w, r, http.StatusForbidden, Errorf(EUNAUTHORIZED, "REQUIRES_TEAM_USER"))
			return
		}
		if UserType != adminUserType && TeamRole != "ADMIN" && OrgRole != "ADMIN" {
			a.Failure(w, r, http.StatusForbidden, Errorf(EUNAUTHORIZED, "REQUIRES_TEAM_OR_ORGANIZATION_ADMIN"))
			return
=======
		var OrgRole string
		var TeamRole string
		if UserType != adminUserType {
			var UserErr error
			OrgRole, TeamRole, UserErr := a.db.OrganizationTeamUserRole(UserID, OrgID, TeamID)
			if UserErr != nil {
				a.Failure(w, r, http.StatusForbidden, Errorf(EUNAUTHORIZED, "REQUIRES_TEAM_USER"))
				return
			}
			if TeamRole != adminUserType && OrgRole != adminUserType {
				a.Failure(w, r, http.StatusForbidden, Errorf(EUNAUTHORIZED, "REQUIRES_TEAM_OR_ORGANIZATION_ADMIN"))
				return
			}
		} else {
			OrgRole = adminUserType
			TeamRole = adminUserType
>>>>>>> eabcdbe8
		}

		ctx = context.WithValue(ctx, contextKeyOrgRole, OrgRole)
		ctx = context.WithValue(ctx, contextKeyTeamRole, TeamRole)

		h(w, r.WithContext(ctx))
	}
}

// departmentUserOnly validates that the request was made by a valid user of the organization (with department role)
func (a *api) departmentUserOnly(h http.HandlerFunc) http.HandlerFunc {
	return func(w http.ResponseWriter, r *http.Request) {
		vars := mux.Vars(r)
		ctx := r.Context()
		UserID := ctx.Value(contextKeyUserID).(string)
		UserType := ctx.Value(contextKeyUserType).(string)
		OrgID := vars["orgId"]
		idErr := validate.Var(OrgID, "required,uuid")
		if idErr != nil {
			a.Failure(w, r, http.StatusBadRequest, Errorf(EINVALID, idErr.Error()))
			return
		}
		DepartmentID := vars["departmentId"]
		idErr = validate.Var(DepartmentID, "required,uuid")
		if idErr != nil {
			a.Failure(w, r, http.StatusBadRequest, Errorf(EINVALID, idErr.Error()))
			return
		}

<<<<<<< HEAD
		OrgRole, DepartmentRole, UserErr := a.db.DepartmentUserRole(ctx, UserID, OrgID, DepartmentID)
		if UserType != adminUserType && UserErr != nil {
			a.Failure(w, r, http.StatusForbidden, Errorf(EUNAUTHORIZED, "REQUIRES_DEPARTMENT_USER"))
			return
=======
		var OrgRole string
		var DepartmentRole string
		if UserType != adminUserType {
			var UserErr error
			OrgRole, DepartmentRole, UserErr = a.db.DepartmentUserRole(UserID, OrgID, DepartmentID)
			if UserErr != nil {
				a.Failure(w, r, http.StatusForbidden, Errorf(EUNAUTHORIZED, "REQUIRES_DEPARTMENT_USER"))
				return
			}
		} else {
			OrgRole = adminUserType
			DepartmentRole = adminUserType
>>>>>>> eabcdbe8
		}

		ctx = context.WithValue(ctx, contextKeyOrgRole, OrgRole)
		ctx = context.WithValue(ctx, contextKeyDepartmentRole, DepartmentRole)

		h(w, r.WithContext(ctx))
	}
}

// departmentAdminOnly validates that the request was made by an ADMIN of the organization (with department role)
func (a *api) departmentAdminOnly(h http.HandlerFunc) http.HandlerFunc {
	return func(w http.ResponseWriter, r *http.Request) {
		vars := mux.Vars(r)
		ctx := r.Context()
		UserID := ctx.Value(contextKeyUserID).(string)
		UserType := ctx.Value(contextKeyUserType).(string)
		OrgID := vars["orgId"]
		idErr := validate.Var(OrgID, "required,uuid")
		if idErr != nil {
			a.Failure(w, r, http.StatusBadRequest, Errorf(EINVALID, idErr.Error()))
			return
		}
		DepartmentID := vars["departmentId"]
		idErr = validate.Var(DepartmentID, "required,uuid")
		if idErr != nil {
			a.Failure(w, r, http.StatusBadRequest, Errorf(EINVALID, idErr.Error()))
			return
		}

<<<<<<< HEAD
		OrgRole, DepartmentRole, UserErr := a.db.DepartmentUserRole(ctx, UserID, OrgID, DepartmentID)
		if UserType != adminUserType && UserErr != nil {
			a.Failure(w, r, http.StatusForbidden, Errorf(EUNAUTHORIZED, "REQUIRES_DEPARTMENT_USER"))
			return
		}
		if UserType != adminUserType && DepartmentRole != "ADMIN" && OrgRole != "ADMIN" {
			a.Failure(w, r, http.StatusForbidden, Errorf(EUNAUTHORIZED, "REQUIRES_DEPARTMENT_OR_ORGANIZATION_ADMIN"))
			return
=======
		var OrgRole string
		var DepartmentRole string
		if UserType != adminUserType {
			var UserErr error
			OrgRole, DepartmentRole, UserErr := a.db.DepartmentUserRole(UserID, OrgID, DepartmentID)
			if UserErr != nil {
				a.Failure(w, r, http.StatusForbidden, Errorf(EUNAUTHORIZED, "REQUIRES_DEPARTMENT_USER"))
				return
			}
			if DepartmentRole != adminUserType && OrgRole != adminUserType {
				a.Failure(w, r, http.StatusForbidden, Errorf(EUNAUTHORIZED, "REQUIRES_DEPARTMENT_OR_ORGANIZATION_ADMIN"))
				return
			}
		} else {
			OrgRole = adminUserType
			DepartmentRole = adminUserType
>>>>>>> eabcdbe8
		}

		ctx = context.WithValue(ctx, contextKeyOrgRole, OrgRole)
		ctx = context.WithValue(ctx, contextKeyDepartmentRole, DepartmentRole)

		h(w, r.WithContext(ctx))
	}
}

// departmentTeamUserOnly validates that the request was made by an user of the department team (or organization)
func (a *api) departmentTeamUserOnly(h http.HandlerFunc) http.HandlerFunc {
	return func(w http.ResponseWriter, r *http.Request) {
		vars := mux.Vars(r)
		ctx := r.Context()
		UserID := ctx.Value(contextKeyUserID).(string)
		UserType := ctx.Value(contextKeyUserType).(string)
		OrgID := vars["orgId"]
		idErr := validate.Var(OrgID, "required,uuid")
		if idErr != nil {
			a.Failure(w, r, http.StatusBadRequest, Errorf(EINVALID, idErr.Error()))
			return
		}
		DepartmentID := vars["departmentId"]
		idErr = validate.Var(DepartmentID, "required,uuid")
		if idErr != nil {
			a.Failure(w, r, http.StatusBadRequest, Errorf(EINVALID, idErr.Error()))
			return
		}
		TeamID := vars["teamId"]
		idErr = validate.Var(TeamID, "required,uuid")
		if idErr != nil {
			a.Failure(w, r, http.StatusBadRequest, Errorf(EINVALID, idErr.Error()))
			return
		}

<<<<<<< HEAD
		OrgRole, DepartmentRole, TeamRole, UserErr := a.db.DepartmentTeamUserRole(ctx, UserID, OrgID, DepartmentID, TeamID)
		if UserType != adminUserType && UserErr != nil {
			a.Failure(w, r, http.StatusForbidden, Errorf(EUNAUTHORIZED, "REQUIRES_TEAM_USER"))
			return
=======
		var OrgRole string
		var DepartmentRole string
		var TeamRole string
		if UserType != adminUserType {
			var UserErr error
			OrgRole, DepartmentRole, TeamRole, UserErr = a.db.DepartmentTeamUserRole(UserID, OrgID, DepartmentID, TeamID)
			if UserErr != nil {
				a.Failure(w, r, http.StatusForbidden, Errorf(EUNAUTHORIZED, "REQUIRES_TEAM_USER"))
				return
			}
		} else {
			OrgRole = adminUserType
			DepartmentRole = adminUserType
			TeamRole = adminUserType
>>>>>>> eabcdbe8
		}

		ctx = context.WithValue(ctx, contextKeyOrgRole, OrgRole)
		ctx = context.WithValue(ctx, contextKeyDepartmentRole, DepartmentRole)
		ctx = context.WithValue(ctx, contextKeyTeamRole, TeamRole)

		h(w, r.WithContext(ctx))
	}
}

// departmentTeamAdminOnly validates that the request was made by an ADMIN of the department team (or organization)
func (a *api) departmentTeamAdminOnly(h http.HandlerFunc) http.HandlerFunc {
	return func(w http.ResponseWriter, r *http.Request) {
		vars := mux.Vars(r)
		ctx := r.Context()
		UserID := ctx.Value(contextKeyUserID).(string)
		UserType := ctx.Value(contextKeyUserType).(string)
		OrgID := vars["orgId"]
		idErr := validate.Var(OrgID, "required,uuid")
		if idErr != nil {
			a.Failure(w, r, http.StatusBadRequest, Errorf(EINVALID, idErr.Error()))
			return
		}
		DepartmentID := vars["departmentId"]
		idErr = validate.Var(DepartmentID, "required,uuid")
		if idErr != nil {
			a.Failure(w, r, http.StatusBadRequest, Errorf(EINVALID, idErr.Error()))
			return
		}
		TeamID := vars["teamId"]
		idErr = validate.Var(TeamID, "required,uuid")
		if idErr != nil {
			a.Failure(w, r, http.StatusBadRequest, Errorf(EINVALID, idErr.Error()))
			return
		}

<<<<<<< HEAD
		OrgRole, DepartmentRole, TeamRole, UserErr := a.db.DepartmentTeamUserRole(ctx, UserID, OrgID, DepartmentID, TeamID)
		if UserType != adminUserType && UserErr != nil {
			a.Failure(w, r, http.StatusForbidden, Errorf(EUNAUTHORIZED, "REQUIRES_TEAM_USER"))
			return
		}
=======
		var OrgRole string
		var DepartmentRole string
		var TeamRole string
		if UserType != adminUserType {
			var UserErr error
			OrgRole, DepartmentRole, TeamRole, UserErr = a.db.DepartmentTeamUserRole(UserID, OrgID, DepartmentID, TeamID)
			if UserErr != nil {
				a.Failure(w, r, http.StatusForbidden, Errorf(EUNAUTHORIZED, "REQUIRES_TEAM_USER"))
				return
			}
>>>>>>> eabcdbe8

			if TeamRole != adminUserType && DepartmentRole != adminUserType && OrgRole != adminUserType {
				a.Failure(w, r, http.StatusForbidden, Errorf(EUNAUTHORIZED, "REQUIRES_TEAM_OR_DEPARTMENT_OR_ORGANIZATION_ADMIN"))
				return
			}
		} else {
			OrgRole = adminUserType
			DepartmentRole = adminUserType
			TeamRole = adminUserType
		}

		ctx = context.WithValue(ctx, contextKeyOrgRole, OrgRole)
		ctx = context.WithValue(ctx, contextKeyDepartmentRole, DepartmentRole)
		ctx = context.WithValue(ctx, contextKeyTeamRole, TeamRole)

		h(w, r.WithContext(ctx))
	}
}

// teamUserOnly validates that the request was made by a valid user of the team
func (a *api) teamUserOnly(h http.HandlerFunc) http.HandlerFunc {
	return func(w http.ResponseWriter, r *http.Request) {
		vars := mux.Vars(r)
		ctx := r.Context()
		UserID := ctx.Value(contextKeyUserID).(string)
		UserType := ctx.Value(contextKeyUserType).(string)
		TeamID := vars["teamId"]
		idErr := validate.Var(TeamID, "required,uuid")
		if idErr != nil {
			a.Failure(w, r, http.StatusBadRequest, Errorf(EINVALID, idErr.Error()))
			return
		}

<<<<<<< HEAD
		Role, UserErr := a.db.TeamUserRole(ctx, UserID, TeamID)
		if UserType != adminUserType && UserErr != nil {
			a.Failure(w, r, http.StatusForbidden, Errorf(EUNAUTHORIZED, "REQUIRES_TEAM_USER"))
			return
=======
		var Role string
		if UserType != adminUserType {
			var UserErr error
			Role, UserErr = a.db.TeamUserRole(UserID, TeamID)
			if UserType != adminUserType && UserErr != nil {
				a.Failure(w, r, http.StatusForbidden, Errorf(EUNAUTHORIZED, "REQUIRES_TEAM_USER"))
				return
			}
		} else {
			Role = adminUserType
>>>>>>> eabcdbe8
		}

		ctx = context.WithValue(ctx, contextKeyTeamRole, Role)

		h(w, r.WithContext(ctx))
	}
}

// teamAdminOnly validates that the request was made by an ADMIN of the team
func (a *api) teamAdminOnly(h http.HandlerFunc) http.HandlerFunc {
	return func(w http.ResponseWriter, r *http.Request) {
		vars := mux.Vars(r)
		ctx := r.Context()
		UserID := ctx.Value(contextKeyUserID).(string)
		UserType := ctx.Value(contextKeyUserType).(string)
		TeamID := vars["teamId"]
		idErr := validate.Var(TeamID, "required,uuid")
		if idErr != nil {
			a.Failure(w, r, http.StatusBadRequest, Errorf(EINVALID, idErr.Error()))
			return
		}

<<<<<<< HEAD
		Role, UserErr := a.db.TeamUserRole(ctx, UserID, TeamID)
		if UserType != adminUserType && UserErr != nil {
			a.Failure(w, r, http.StatusForbidden, Errorf(EUNAUTHORIZED, "REQUIRES_TEAM_USER"))
			return
		}
		if UserType != adminUserType && Role != "ADMIN" {
			a.Failure(w, r, http.StatusForbidden, Errorf(EUNAUTHORIZED, "REQUIRES_TEAM_ADMIN"))
			return
=======
		var Role string
		if UserType != adminUserType {
			var UserErr error
			Role, UserErr = a.db.TeamUserRole(UserID, TeamID)
			if UserErr != nil {
				a.Failure(w, r, http.StatusForbidden, Errorf(EUNAUTHORIZED, "REQUIRES_TEAM_USER"))
				return
			}
			if Role != adminUserType {
				a.Failure(w, r, http.StatusForbidden, Errorf(EUNAUTHORIZED, "REQUIRES_TEAM_ADMIN"))
				return
			}
		} else {
			Role = adminUserType
>>>>>>> eabcdbe8
		}

		ctx = context.WithValue(ctx, contextKeyTeamRole, Role)

		h(w, r.WithContext(ctx))
	}
}<|MERGE_RESOLUTION|>--- conflicted
+++ resolved
@@ -161,23 +161,16 @@
 			return
 		}
 
-<<<<<<< HEAD
-		Role, UserErr := a.db.OrganizationUserRole(ctx, UserID, OrgID)
-		if UserType != adminUserType && UserErr != nil {
-			a.Failure(w, r, http.StatusForbidden, Errorf(EUNAUTHORIZED, "ORGANIZATION_USER_REQUIRED"))
-			return
-=======
 		var Role string
 		if UserType != adminUserType {
 			var UserErr error
-			Role, UserErr = a.db.OrganizationUserRole(UserID, OrgID)
+			Role, UserErr = a.db.OrganizationUserRole(ctx, UserID, OrgID)
 			if UserErr != nil {
 				a.Failure(w, r, http.StatusForbidden, Errorf(EUNAUTHORIZED, "ORGANIZATION_USER_REQUIRED"))
 				return
 			}
 		} else {
 			Role = adminUserType
->>>>>>> eabcdbe8
 		}
 
 		ctx = context.WithValue(ctx, contextKeyOrgRole, Role)
@@ -200,20 +193,10 @@
 			return
 		}
 
-<<<<<<< HEAD
-		Role, UserErr := a.db.OrganizationUserRole(ctx, UserID, OrgID)
-		if UserType != adminUserType && UserErr != nil {
-			a.Failure(w, r, http.StatusForbidden, Errorf(EUNAUTHORIZED, "ORGANIZATION_USER_REQUIRED"))
-			return
-		}
-		if UserType != adminUserType && Role != "ADMIN" {
-			a.Failure(w, r, http.StatusForbidden, Errorf(EUNAUTHORIZED, "REQUIRES_ORG_ADMIN"))
-			return
-=======
 		var Role string
 		if UserType != adminUserType {
 			var UserErr error
-			Role, UserErr := a.db.OrganizationUserRole(UserID, OrgID)
+			Role, UserErr := a.db.OrganizationUserRole(ctx, UserID, OrgID)
 			if UserErr != nil {
 				a.Failure(w, r, http.StatusForbidden, Errorf(EUNAUTHORIZED, "ORGANIZATION_USER_REQUIRED"))
 				return
@@ -224,7 +207,6 @@
 			}
 		} else {
 			Role = adminUserType
->>>>>>> eabcdbe8
 		}
 
 		ctx = context.WithValue(ctx, contextKeyOrgRole, Role)
@@ -253,17 +235,11 @@
 			return
 		}
 
-<<<<<<< HEAD
-		OrgRole, TeamRole, UserErr := a.db.OrganizationTeamUserRole(ctx, UserID, OrgID, TeamID)
-		if UserType != adminUserType && UserErr != nil {
-			a.Failure(w, r, http.StatusForbidden, Errorf(EUNAUTHORIZED, "REQUIRES_TEAM_USER"))
-			return
-=======
 		var OrgRole string
 		var TeamRole string
 		if UserType != adminUserType {
 			var UserErr error
-			OrgRole, TeamRole, UserErr = a.db.OrganizationTeamUserRole(UserID, OrgID, TeamID)
+			OrgRole, TeamRole, UserErr = a.db.OrganizationTeamUserRole(ctx, UserID, OrgID, TeamID)
 			if UserErr != nil {
 				a.Failure(w, r, http.StatusForbidden, Errorf(EUNAUTHORIZED, "REQUIRES_TEAM_USER"))
 				return
@@ -271,7 +247,6 @@
 		} else {
 			OrgRole = adminUserType
 			TeamRole = adminUserType
->>>>>>> eabcdbe8
 		}
 
 		ctx = context.WithValue(ctx, contextKeyOrgRole, OrgRole)
@@ -301,21 +276,11 @@
 			return
 		}
 
-<<<<<<< HEAD
-		OrgRole, TeamRole, UserErr := a.db.OrganizationTeamUserRole(ctx, UserID, OrgID, TeamID)
-		if UserType != adminUserType && UserErr != nil {
-			a.Failure(w, r, http.StatusForbidden, Errorf(EUNAUTHORIZED, "REQUIRES_TEAM_USER"))
-			return
-		}
-		if UserType != adminUserType && TeamRole != "ADMIN" && OrgRole != "ADMIN" {
-			a.Failure(w, r, http.StatusForbidden, Errorf(EUNAUTHORIZED, "REQUIRES_TEAM_OR_ORGANIZATION_ADMIN"))
-			return
-=======
 		var OrgRole string
 		var TeamRole string
 		if UserType != adminUserType {
 			var UserErr error
-			OrgRole, TeamRole, UserErr := a.db.OrganizationTeamUserRole(UserID, OrgID, TeamID)
+			OrgRole, TeamRole, UserErr := a.db.OrganizationTeamUserRole(ctx, UserID, OrgID, TeamID)
 			if UserErr != nil {
 				a.Failure(w, r, http.StatusForbidden, Errorf(EUNAUTHORIZED, "REQUIRES_TEAM_USER"))
 				return
@@ -327,7 +292,6 @@
 		} else {
 			OrgRole = adminUserType
 			TeamRole = adminUserType
->>>>>>> eabcdbe8
 		}
 
 		ctx = context.WithValue(ctx, contextKeyOrgRole, OrgRole)
@@ -357,17 +321,11 @@
 			return
 		}
 
-<<<<<<< HEAD
-		OrgRole, DepartmentRole, UserErr := a.db.DepartmentUserRole(ctx, UserID, OrgID, DepartmentID)
-		if UserType != adminUserType && UserErr != nil {
-			a.Failure(w, r, http.StatusForbidden, Errorf(EUNAUTHORIZED, "REQUIRES_DEPARTMENT_USER"))
-			return
-=======
 		var OrgRole string
 		var DepartmentRole string
 		if UserType != adminUserType {
 			var UserErr error
-			OrgRole, DepartmentRole, UserErr = a.db.DepartmentUserRole(UserID, OrgID, DepartmentID)
+			OrgRole, DepartmentRole, UserErr = a.db.DepartmentUserRole(ctx, UserID, OrgID, DepartmentID)
 			if UserErr != nil {
 				a.Failure(w, r, http.StatusForbidden, Errorf(EUNAUTHORIZED, "REQUIRES_DEPARTMENT_USER"))
 				return
@@ -375,7 +333,6 @@
 		} else {
 			OrgRole = adminUserType
 			DepartmentRole = adminUserType
->>>>>>> eabcdbe8
 		}
 
 		ctx = context.WithValue(ctx, contextKeyOrgRole, OrgRole)
@@ -405,21 +362,11 @@
 			return
 		}
 
-<<<<<<< HEAD
-		OrgRole, DepartmentRole, UserErr := a.db.DepartmentUserRole(ctx, UserID, OrgID, DepartmentID)
-		if UserType != adminUserType && UserErr != nil {
-			a.Failure(w, r, http.StatusForbidden, Errorf(EUNAUTHORIZED, "REQUIRES_DEPARTMENT_USER"))
-			return
-		}
-		if UserType != adminUserType && DepartmentRole != "ADMIN" && OrgRole != "ADMIN" {
-			a.Failure(w, r, http.StatusForbidden, Errorf(EUNAUTHORIZED, "REQUIRES_DEPARTMENT_OR_ORGANIZATION_ADMIN"))
-			return
-=======
 		var OrgRole string
 		var DepartmentRole string
 		if UserType != adminUserType {
 			var UserErr error
-			OrgRole, DepartmentRole, UserErr := a.db.DepartmentUserRole(UserID, OrgID, DepartmentID)
+			OrgRole, DepartmentRole, UserErr := a.db.DepartmentUserRole(ctx, UserID, OrgID, DepartmentID)
 			if UserErr != nil {
 				a.Failure(w, r, http.StatusForbidden, Errorf(EUNAUTHORIZED, "REQUIRES_DEPARTMENT_USER"))
 				return
@@ -431,7 +378,6 @@
 		} else {
 			OrgRole = adminUserType
 			DepartmentRole = adminUserType
->>>>>>> eabcdbe8
 		}
 
 		ctx = context.WithValue(ctx, contextKeyOrgRole, OrgRole)
@@ -467,18 +413,12 @@
 			return
 		}
 
-<<<<<<< HEAD
-		OrgRole, DepartmentRole, TeamRole, UserErr := a.db.DepartmentTeamUserRole(ctx, UserID, OrgID, DepartmentID, TeamID)
-		if UserType != adminUserType && UserErr != nil {
-			a.Failure(w, r, http.StatusForbidden, Errorf(EUNAUTHORIZED, "REQUIRES_TEAM_USER"))
-			return
-=======
 		var OrgRole string
 		var DepartmentRole string
 		var TeamRole string
 		if UserType != adminUserType {
 			var UserErr error
-			OrgRole, DepartmentRole, TeamRole, UserErr = a.db.DepartmentTeamUserRole(UserID, OrgID, DepartmentID, TeamID)
+			OrgRole, DepartmentRole, TeamRole, UserErr = a.db.DepartmentTeamUserRole(ctx, UserID, OrgID, DepartmentID, TeamID)
 			if UserErr != nil {
 				a.Failure(w, r, http.StatusForbidden, Errorf(EUNAUTHORIZED, "REQUIRES_TEAM_USER"))
 				return
@@ -487,7 +427,6 @@
 			OrgRole = adminUserType
 			DepartmentRole = adminUserType
 			TeamRole = adminUserType
->>>>>>> eabcdbe8
 		}
 
 		ctx = context.WithValue(ctx, contextKeyOrgRole, OrgRole)
@@ -524,24 +463,16 @@
 			return
 		}
 
-<<<<<<< HEAD
-		OrgRole, DepartmentRole, TeamRole, UserErr := a.db.DepartmentTeamUserRole(ctx, UserID, OrgID, DepartmentID, TeamID)
-		if UserType != adminUserType && UserErr != nil {
-			a.Failure(w, r, http.StatusForbidden, Errorf(EUNAUTHORIZED, "REQUIRES_TEAM_USER"))
-			return
-		}
-=======
 		var OrgRole string
 		var DepartmentRole string
 		var TeamRole string
 		if UserType != adminUserType {
 			var UserErr error
-			OrgRole, DepartmentRole, TeamRole, UserErr = a.db.DepartmentTeamUserRole(UserID, OrgID, DepartmentID, TeamID)
+			OrgRole, DepartmentRole, TeamRole, UserErr = a.db.DepartmentTeamUserRole(ctx, UserID, OrgID, DepartmentID, TeamID)
 			if UserErr != nil {
 				a.Failure(w, r, http.StatusForbidden, Errorf(EUNAUTHORIZED, "REQUIRES_TEAM_USER"))
 				return
 			}
->>>>>>> eabcdbe8
 
 			if TeamRole != adminUserType && DepartmentRole != adminUserType && OrgRole != adminUserType {
 				a.Failure(w, r, http.StatusForbidden, Errorf(EUNAUTHORIZED, "REQUIRES_TEAM_OR_DEPARTMENT_OR_ORGANIZATION_ADMIN"))
@@ -575,23 +506,16 @@
 			return
 		}
 
-<<<<<<< HEAD
-		Role, UserErr := a.db.TeamUserRole(ctx, UserID, TeamID)
-		if UserType != adminUserType && UserErr != nil {
-			a.Failure(w, r, http.StatusForbidden, Errorf(EUNAUTHORIZED, "REQUIRES_TEAM_USER"))
-			return
-=======
 		var Role string
 		if UserType != adminUserType {
 			var UserErr error
-			Role, UserErr = a.db.TeamUserRole(UserID, TeamID)
+			Role, UserErr = a.db.TeamUserRole(ctx, UserID, TeamID)
 			if UserType != adminUserType && UserErr != nil {
 				a.Failure(w, r, http.StatusForbidden, Errorf(EUNAUTHORIZED, "REQUIRES_TEAM_USER"))
 				return
 			}
 		} else {
 			Role = adminUserType
->>>>>>> eabcdbe8
 		}
 
 		ctx = context.WithValue(ctx, contextKeyTeamRole, Role)
@@ -614,20 +538,10 @@
 			return
 		}
 
-<<<<<<< HEAD
-		Role, UserErr := a.db.TeamUserRole(ctx, UserID, TeamID)
-		if UserType != adminUserType && UserErr != nil {
-			a.Failure(w, r, http.StatusForbidden, Errorf(EUNAUTHORIZED, "REQUIRES_TEAM_USER"))
-			return
-		}
-		if UserType != adminUserType && Role != "ADMIN" {
-			a.Failure(w, r, http.StatusForbidden, Errorf(EUNAUTHORIZED, "REQUIRES_TEAM_ADMIN"))
-			return
-=======
 		var Role string
 		if UserType != adminUserType {
 			var UserErr error
-			Role, UserErr = a.db.TeamUserRole(UserID, TeamID)
+			Role, UserErr = a.db.TeamUserRole(ctx, UserID, TeamID)
 			if UserErr != nil {
 				a.Failure(w, r, http.StatusForbidden, Errorf(EUNAUTHORIZED, "REQUIRES_TEAM_USER"))
 				return
@@ -638,7 +552,6 @@
 			}
 		} else {
 			Role = adminUserType
->>>>>>> eabcdbe8
 		}
 
 		ctx = context.WithValue(ctx, contextKeyTeamRole, Role)

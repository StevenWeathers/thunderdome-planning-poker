--- conflicted
+++ resolved
@@ -9087,7 +9087,6 @@
                 }
             }
         },
-<<<<<<< HEAD
         "http.supportRequestBody": {
             "type": "object",
             "properties": {
@@ -9098,7 +9097,10 @@
                     "type": "string"
                 },
                 "user_question": {
-=======
+                    "type": "string"
+                }
+            }
+        },
         "http.teamCreateRequestBody": {
             "type": "object",
             "required": [
@@ -9106,16 +9108,11 @@
             ],
             "properties": {
                 "name": {
->>>>>>> b5fc1794
-                    "type": "string"
-                }
-            }
-        },
-<<<<<<< HEAD
-        "http.teamAddUserRequestBody": {
-=======
+                    "type": "string"
+                }
+            }
+        },
         "http.teamInviteUserRequestBody": {
->>>>>>> b5fc1794
             "type": "object",
             "required": [
                 "email",

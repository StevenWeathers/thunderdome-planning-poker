module github.com/StevenWeathers/thunderdome-planning-poker

go 1.21

require (
	github.com/XSAM/otelsql v0.23.0
	github.com/anthonynsimon/bild v0.13.0
	github.com/ctreminiom/go-atlassian v1.5.1
	github.com/go-ldap/ldap/v3 v3.4.4
	github.com/go-playground/validator/v10 v10.17.0
	github.com/gorilla/mux v1.8.0
	github.com/gorilla/securecookie v1.1.1
	github.com/gorilla/websocket v1.5.0
	github.com/ipsn/go-adorable v1.0.0
	github.com/jackc/pgx/v5 v5.5.4
	github.com/matcornic/hermes/v2 v2.1.0
	github.com/microcosm-cc/bluemonday v1.0.25
	github.com/o1egl/govatar v0.4.1
	github.com/pquerna/otp v1.4.0
	github.com/pressly/goose/v3 v3.15.0
	github.com/spf13/viper v1.15.0
	github.com/stripe/stripe-go v70.15.0+incompatible
	github.com/swaggo/http-swagger v1.3.3
	github.com/swaggo/swag v1.8.10
	github.com/uptrace/opentelemetry-go-extra/otelzap v0.1.21
	github.com/wneessen/go-mail v0.4.0
	go.opentelemetry.io/contrib/instrumentation/github.com/gorilla/mux/otelmux v0.39.0
	go.opentelemetry.io/otel v1.16.0
	go.opentelemetry.io/otel/exporters/otlp/otlptrace v1.16.0
	go.opentelemetry.io/otel/exporters/otlp/otlptrace/otlptracegrpc v1.16.0
	go.opentelemetry.io/otel/sdk v1.16.0
	go.uber.org/zap v1.24.0
<<<<<<< HEAD
	golang.org/x/crypto v0.11.0
	google.golang.org/grpc v1.56.3
=======
	golang.org/x/crypto v0.17.0
	google.golang.org/grpc v1.55.0
>>>>>>> 855c1eea
)

require (
	github.com/Azure/go-ntlmssp v0.0.0-20221128193559-754e69321358 // indirect
	github.com/KyleBanks/depth v1.2.1 // indirect
	github.com/Masterminds/goutils v1.1.1 // indirect
	github.com/Masterminds/semver v1.5.0 // indirect
	github.com/Masterminds/sprig v2.22.0+incompatible // indirect
	github.com/PuerkitoBio/goquery v1.8.1 // indirect
	github.com/andybalholm/cascadia v1.3.1 // indirect
	github.com/aymerick/douceur v0.2.0 // indirect
	github.com/boombuler/barcode v1.0.1-0.20190219062509-6c824513bacc // indirect
	github.com/cenkalti/backoff/v4 v4.2.1 // indirect
	github.com/felixge/httpsnoop v1.0.3 // indirect
	github.com/fsnotify/fsnotify v1.6.0 // indirect
	github.com/gabriel-vasile/mimetype v1.4.2 // indirect
	github.com/go-asn1-ber/asn1-ber v1.5.4 // indirect
	github.com/go-logr/logr v1.2.4 // indirect
	github.com/go-logr/stdr v1.2.2 // indirect
	github.com/go-openapi/jsonpointer v0.19.6 // indirect
	github.com/go-openapi/jsonreference v0.20.2 // indirect
	github.com/go-openapi/spec v0.20.8 // indirect
	github.com/go-openapi/swag v0.22.3 // indirect
	github.com/go-playground/locales v0.14.1 // indirect
	github.com/go-playground/universal-translator v0.18.1 // indirect
	github.com/golang/glog v1.1.0 // indirect
	github.com/golang/protobuf v1.5.3 // indirect
	github.com/google/uuid v1.3.1 // indirect
	github.com/gorilla/css v1.0.0 // indirect
	github.com/grpc-ecosystem/grpc-gateway/v2 v2.15.1 // indirect
	github.com/hashicorp/hcl v1.0.0 // indirect
	github.com/huandu/xstrings v1.4.0 // indirect
	github.com/imdario/mergo v0.3.16 // indirect
	github.com/jackc/pgpassfile v1.0.0 // indirect
	github.com/jackc/pgservicefile v0.0.0-20221227161230-091c0ba34f0a // indirect
	github.com/jackc/puddle/v2 v2.2.1 // indirect
	github.com/jaytaylor/html2text v0.0.0-20211105163654-bc68cce691ba // indirect
	github.com/josharian/intern v1.0.0 // indirect
	github.com/leodido/go-urn v1.2.4 // indirect
	github.com/lucasb-eyer/go-colorful v1.2.0 // indirect
	github.com/magiconair/properties v1.8.7 // indirect
	github.com/mailru/easyjson v0.7.7 // indirect
	github.com/mattn/go-runewidth v0.0.14 // indirect
	github.com/mitchellh/copystructure v1.2.0 // indirect
	github.com/mitchellh/mapstructure v1.5.0 // indirect
	github.com/mitchellh/reflectwalk v1.0.2 // indirect
	github.com/olekukonko/tablewriter v0.0.5 // indirect
	github.com/pelletier/go-toml/v2 v2.0.6 // indirect
	github.com/perimeterx/marshmallow v1.1.5 // indirect
	github.com/rivo/uniseg v0.4.4 // indirect
	github.com/russross/blackfriday/v2 v2.1.0 // indirect
	github.com/spf13/afero v1.9.4 // indirect
	github.com/spf13/cast v1.5.0 // indirect
	github.com/spf13/jwalterweatherman v1.1.0 // indirect
	github.com/spf13/pflag v1.0.5 // indirect
	github.com/ssor/bom v0.0.0-20170718123548-6386211fdfcf // indirect
	github.com/subosito/gotenv v1.4.2 // indirect
	github.com/swaggo/files v1.0.0 // indirect
	github.com/tidwall/gjson v1.16.0 // indirect
	github.com/tidwall/match v1.1.1 // indirect
	github.com/tidwall/pretty v1.2.0 // indirect
	github.com/uptrace/opentelemetry-go-extra/otelutil v0.1.21 // indirect
	github.com/vanng822/css v1.0.1 // indirect
	github.com/vanng822/go-premailer v1.20.1 // indirect
	go.opentelemetry.io/otel/exporters/otlp/internal/retry v1.16.0 // indirect
	go.opentelemetry.io/otel/metric v1.16.0 // indirect
	go.opentelemetry.io/otel/trace v1.16.0 // indirect
	go.opentelemetry.io/proto/otlp v0.19.0 // indirect
	go.uber.org/atomic v1.10.0 // indirect
	go.uber.org/multierr v1.9.0 // indirect
	golang.org/x/net v0.17.0 // indirect
	golang.org/x/sync v0.3.0 // indirect
	golang.org/x/sys v0.15.0 // indirect
	golang.org/x/text v0.14.0 // indirect
	golang.org/x/tools v0.10.0 // indirect
<<<<<<< HEAD
	google.golang.org/genproto v0.0.0-20230410155749-daa745c078e1 // indirect
	google.golang.org/protobuf v1.30.0 // indirect
=======
	google.golang.org/genproto v0.0.0-20230306155012-7f2fa6fef1f4 // indirect
	google.golang.org/protobuf v1.33.0 // indirect
>>>>>>> 855c1eea
	gopkg.in/ini.v1 v1.67.0 // indirect
	gopkg.in/yaml.v3 v3.0.1 // indirect
)<|MERGE_RESOLUTION|>--- conflicted
+++ resolved
@@ -30,13 +30,8 @@
 	go.opentelemetry.io/otel/exporters/otlp/otlptrace/otlptracegrpc v1.16.0
 	go.opentelemetry.io/otel/sdk v1.16.0
 	go.uber.org/zap v1.24.0
-<<<<<<< HEAD
-	golang.org/x/crypto v0.11.0
+	golang.org/x/crypto v0.17.0
 	google.golang.org/grpc v1.56.3
-=======
-	golang.org/x/crypto v0.17.0
-	google.golang.org/grpc v1.55.0
->>>>>>> 855c1eea
 )
 
 require (
@@ -112,13 +107,8 @@
 	golang.org/x/sys v0.15.0 // indirect
 	golang.org/x/text v0.14.0 // indirect
 	golang.org/x/tools v0.10.0 // indirect
-<<<<<<< HEAD
 	google.golang.org/genproto v0.0.0-20230410155749-daa745c078e1 // indirect
-	google.golang.org/protobuf v1.30.0 // indirect
-=======
-	google.golang.org/genproto v0.0.0-20230306155012-7f2fa6fef1f4 // indirect
 	google.golang.org/protobuf v1.33.0 // indirect
->>>>>>> 855c1eea
 	gopkg.in/ini.v1 v1.67.0 // indirect
 	gopkg.in/yaml.v3 v3.0.1 // indirect
 )
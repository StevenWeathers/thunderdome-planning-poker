module github.com/StevenWeathers/thunderdome-planning-poker

go 1.21

require (
	github.com/XSAM/otelsql v0.23.0
	github.com/anthonynsimon/bild v0.13.0
	github.com/coreos/go-oidc/v3 v3.10.0
	github.com/ctreminiom/go-atlassian v1.5.1
	github.com/go-ldap/ldap/v3 v3.4.4
	github.com/go-openapi/jsonreference v0.20.2 // indirect
	github.com/go-openapi/spec v0.20.8 // indirect
	github.com/go-playground/validator/v10 v10.17.0
	github.com/google/uuid v1.4.0
	github.com/gorilla/mux v1.8.0
	github.com/gorilla/securecookie v1.1.1
	github.com/gorilla/websocket v1.5.0
	github.com/ipsn/go-adorable v1.0.0
	github.com/jackc/pgx/v5 v5.5.4
	github.com/matcornic/hermes/v2 v2.1.0
	github.com/microcosm-cc/bluemonday v1.0.25
	github.com/o1egl/govatar v0.4.1
	github.com/pquerna/otp v1.4.0
	github.com/pressly/goose/v3 v3.15.0
	github.com/spf13/viper v1.18.2
	github.com/stripe/stripe-go/v76 v76.22.0
	github.com/swaggo/swag v1.16.3
	github.com/uptrace/opentelemetry-go-extra/otelzap v0.1.21
	github.com/wneessen/go-mail v0.4.0
	go.opentelemetry.io/contrib/instrumentation/github.com/gorilla/mux/otelmux v0.39.0
	go.opentelemetry.io/otel v1.16.0
	go.opentelemetry.io/otel/exporters/otlp/otlptrace v1.16.0
	go.opentelemetry.io/otel/exporters/otlp/otlptrace/otlptracegrpc v1.16.0
	go.opentelemetry.io/otel/sdk v1.16.0
	go.uber.org/zap v1.24.0
	golang.org/x/crypto v0.21.0
<<<<<<< HEAD
	golang.org/x/oauth2 v0.18.0
	google.golang.org/grpc v1.59.0
=======
	google.golang.org/grpc v1.56.3
>>>>>>> df955f39
)

require github.com/swaggo/http-swagger/v2 v2.0.2

require (
	github.com/Azure/go-ntlmssp v0.0.0-20221128193559-754e69321358 // indirect
	github.com/KyleBanks/depth v1.2.1 // indirect
	github.com/Masterminds/goutils v1.1.1 // indirect
	github.com/Masterminds/semver v1.5.0 // indirect
	github.com/Masterminds/sprig v2.22.0+incompatible // indirect
	github.com/PuerkitoBio/goquery v1.8.1 // indirect
	github.com/andybalholm/cascadia v1.3.1 // indirect
	github.com/aymerick/douceur v0.2.0 // indirect
	github.com/boombuler/barcode v1.0.1-0.20190219062509-6c824513bacc // indirect
	github.com/cenkalti/backoff/v4 v4.2.1 // indirect
	github.com/felixge/httpsnoop v1.0.3 // indirect
	github.com/fsnotify/fsnotify v1.7.0 // indirect
	github.com/gabriel-vasile/mimetype v1.4.2 // indirect
	github.com/go-asn1-ber/asn1-ber v1.5.4 // indirect
	github.com/go-jose/go-jose/v4 v4.0.1 // indirect
	github.com/go-logr/logr v1.2.4 // indirect
	github.com/go-logr/stdr v1.2.2 // indirect
	github.com/go-openapi/jsonpointer v0.19.6 // indirect
	github.com/go-openapi/swag v0.22.3 // indirect
	github.com/go-playground/locales v0.14.1 // indirect
	github.com/go-playground/universal-translator v0.18.1 // indirect
	github.com/golang/glog v1.1.2 // indirect
	github.com/golang/protobuf v1.5.3 // indirect
	github.com/gorilla/css v1.0.0 // indirect
	github.com/grpc-ecosystem/grpc-gateway/v2 v2.15.1 // indirect
	github.com/hashicorp/hcl v1.0.0 // indirect
	github.com/huandu/xstrings v1.4.0 // indirect
	github.com/imdario/mergo v0.3.16 // indirect
	github.com/jackc/pgpassfile v1.0.0 // indirect
	github.com/jackc/pgservicefile v0.0.0-20221227161230-091c0ba34f0a // indirect
	github.com/jackc/puddle/v2 v2.2.1 // indirect
	github.com/jaytaylor/html2text v0.0.0-20211105163654-bc68cce691ba // indirect
	github.com/josharian/intern v1.0.0 // indirect
	github.com/leodido/go-urn v1.2.4 // indirect
	github.com/lucasb-eyer/go-colorful v1.2.0 // indirect
	github.com/magiconair/properties v1.8.7 // indirect
	github.com/mailru/easyjson v0.7.7 // indirect
	github.com/mattn/go-runewidth v0.0.14 // indirect
	github.com/mitchellh/copystructure v1.2.0 // indirect
	github.com/mitchellh/mapstructure v1.5.0 // indirect
	github.com/mitchellh/reflectwalk v1.0.2 // indirect
	github.com/olekukonko/tablewriter v0.0.5 // indirect
	github.com/pelletier/go-toml/v2 v2.1.0 // indirect
	github.com/perimeterx/marshmallow v1.1.5 // indirect
	github.com/rivo/uniseg v0.4.4 // indirect
	github.com/russross/blackfriday/v2 v2.1.0 // indirect
	github.com/sagikazarmark/locafero v0.4.0 // indirect
	github.com/sagikazarmark/slog-shim v0.1.0 // indirect
	github.com/sourcegraph/conc v0.3.0 // indirect
	github.com/spf13/afero v1.11.0 // indirect
	github.com/spf13/cast v1.6.0 // indirect
	github.com/spf13/pflag v1.0.5 // indirect
	github.com/ssor/bom v0.0.0-20170718123548-6386211fdfcf // indirect
	github.com/subosito/gotenv v1.6.0 // indirect
	github.com/swaggo/files/v2 v2.0.0 // indirect
	github.com/tidwall/gjson v1.16.0 // indirect
	github.com/tidwall/match v1.1.1 // indirect
	github.com/tidwall/pretty v1.2.0 // indirect
	github.com/uptrace/opentelemetry-go-extra/otelutil v0.1.21 // indirect
	github.com/vanng822/css v1.0.1 // indirect
	github.com/vanng822/go-premailer v1.20.1 // indirect
	go.opentelemetry.io/otel/exporters/otlp/internal/retry v1.16.0 // indirect
	go.opentelemetry.io/otel/metric v1.16.0 // indirect
	go.opentelemetry.io/otel/trace v1.16.0 // indirect
	go.opentelemetry.io/proto/otlp v0.19.0 // indirect
	go.uber.org/atomic v1.10.0 // indirect
	go.uber.org/multierr v1.9.0 // indirect
<<<<<<< HEAD
	golang.org/x/exp v0.0.0-20230905200255-921286631fa9 // indirect
	golang.org/x/net v0.22.0 // indirect
	golang.org/x/sync v0.5.0 // indirect
=======
	golang.org/x/net v0.23.0 // indirect
	golang.org/x/sync v0.3.0 // indirect
>>>>>>> df955f39
	golang.org/x/sys v0.18.0 // indirect
	golang.org/x/text v0.14.0 // indirect
	golang.org/x/tools v0.13.0 // indirect
	google.golang.org/appengine v1.6.8 // indirect
	google.golang.org/genproto v0.0.0-20231106174013-bbf56f31fb17 // indirect
	google.golang.org/genproto/googleapis/api v0.0.0-20231106174013-bbf56f31fb17 // indirect
	google.golang.org/genproto/googleapis/rpc v0.0.0-20231120223509-83a465c0220f // indirect
	google.golang.org/protobuf v1.33.0 // indirect
	gopkg.in/ini.v1 v1.67.0 // indirect
	gopkg.in/yaml.v3 v3.0.1 // indirect
)<|MERGE_RESOLUTION|>--- conflicted
+++ resolved
@@ -34,12 +34,8 @@
 	go.opentelemetry.io/otel/sdk v1.16.0
 	go.uber.org/zap v1.24.0
 	golang.org/x/crypto v0.21.0
-<<<<<<< HEAD
 	golang.org/x/oauth2 v0.18.0
 	google.golang.org/grpc v1.59.0
-=======
-	google.golang.org/grpc v1.56.3
->>>>>>> df955f39
 )
 
 require github.com/swaggo/http-swagger/v2 v2.0.2
@@ -112,14 +108,9 @@
 	go.opentelemetry.io/proto/otlp v0.19.0 // indirect
 	go.uber.org/atomic v1.10.0 // indirect
 	go.uber.org/multierr v1.9.0 // indirect
-<<<<<<< HEAD
 	golang.org/x/exp v0.0.0-20230905200255-921286631fa9 // indirect
-	golang.org/x/net v0.22.0 // indirect
+	golang.org/x/net v0.23.0 // indirect
 	golang.org/x/sync v0.5.0 // indirect
-=======
-	golang.org/x/net v0.23.0 // indirect
-	golang.org/x/sync v0.3.0 // indirect
->>>>>>> df955f39
 	golang.org/x/sys v0.18.0 // indirect
 	golang.org/x/text v0.14.0 // indirect
 	golang.org/x/tools v0.13.0 // indirect

--- conflicted
+++ resolved
@@ -506,7 +506,6 @@
         name: 'admin-subscriptions',
       };
     });
-<<<<<<< HEAD
     router.on(
       `${appRoutes.adminSubscriptions}/:subscriptionId`,
       async params => {
@@ -514,19 +513,10 @@
         currentPage = {
           route: comp.default,
           params,
-          name: 'admin',
+          name: 'admin-subscription',
         };
       },
     );
-=======
-    router.on(`${appRoutes.adminSubscriptions}/:subscriptionId`, params => {
-      currentPage = {
-        route: AdminSubscription,
-        params,
-        name: 'admin-subscription',
-      };
-    });
->>>>>>> 6a063243
   }
 
   router.listen();

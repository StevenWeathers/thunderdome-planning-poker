<script lang="ts">
  import { onMount } from 'svelte';

  import PageLayout from '../../components/PageLayout.svelte';
  import { user } from '../../stores';
  import { appRoutes } from '../../config';
  import LL from '../../i18n/i18n-svelte';
  import CreateStoryboard from '../../components/storyboard/CreateStoryboard.svelte';
  import BoxList from '../../components/BoxList.svelte';
<<<<<<< HEAD
  import TourBanner from '../../components/tour/TourBanner.svelte';
=======
  import Pagination from '../../components/global/Pagination.svelte';
>>>>>>> 1974ce6c

  export let xfetch;
  export let notifications;
  export let router;
  export let eventTag;

  let storyboards = [];
  const storyboardsPageLimit = 10;
  let storyboardCount = 0;
  let storyboardsPage = 1;

  function getStoryboards() {
    const retrosOffset = (storyboardsPage - 1) * storyboardsPageLimit;

    xfetch(
      `/api/users/${$user.id}/storyboards?limit=${storyboardsPageLimit}&offset=${retrosOffset}`,
    )
      .then(res => res.json())
      .then(function (result) {
        storyboards = result.data;
        storyboardCount = result.meta.count;
      })
      .catch(function (error) {
        notifications.danger($LL.getStoryboardsErrorMessage());
        eventTag('fetch_storyboards', 'engagement', 'failure');
      });
  }

  const changePage = evt => {
    storyboardsPage = evt.detail;
    getStoryboards();
  };

  const tourSteps = [
    {
      title: 'Creating a Storyboard',
      text: 'A storyboard can be used for Agile Story Mapping exercises with features like goals, columns, and stories.',
      attachTo: {
        element: '[data-tourid="storyboard_create"]',
        on: 'left',
      },
      buttons: [
        {
          action() {
            return this.next();
          },
          text: 'Next',
        },
      ],
      id: 'creating_storyboard',
    },
    {
      title: 'Give the storyboard a name',
      text: 'A storyboard name can be anything that helps you organize and identify your storyboards, such as a project name.',
      attachTo: {
        element: '#storyboardName',
        on: 'bottom',
      },
      buttons: [
        {
          action() {
            return this.back();
          },
          classes: 'shepherd-button-secondary',
          text: 'Back',
        },
        {
          action() {
            return this.next();
          },
          text: 'Next',
        },
      ],
      id: 'storyboard_name',
    },
    {
      title: 'Associate storyboard to a Team',
      text: 'A storyboard can be associated to a Team, this makes it easy to find storyboards the team collaborates.',
      attachTo: {
        element: '#selectedTeam',
        on: 'bottom',
      },
      buttons: [
        {
          action() {
            return this.back();
          },
          classes: 'shepherd-button-secondary',
          text: 'Back',
        },
        {
          action() {
            return this.next();
          },
          text: 'Next',
        },
      ],
      id: 'associated_team',
    },
    {
      title: 'Set an optional join code',
      text: 'While storyboards are accessed through randomly generated unique IDs you can add an extra layer of security by setting the optional join code to any word or phrase you want.',
      attachTo: {
        element: '#joinCode',
        on: 'bottom',
      },
      buttons: [
        {
          action() {
            return this.back();
          },
          classes: 'shepherd-button-secondary',
          text: 'Back',
        },
        {
          action() {
            return this.next();
          },
          text: 'Next',
        },
      ],
      id: 'join_code',
    },
    {
      title: 'Set an optional facilitator code',
      text: 'Enter an optional facilitator code to make it easy for your storyboard collaborators to take control in your absence.',
      attachTo: {
        element: '#facilitatorCode',
        on: 'bottom',
      },
      buttons: [
        {
          action() {
            return this.back();
          },
          classes: 'shepherd-button-secondary',
          text: 'Back',
        },
        {
          action() {
            return this.next();
          },
          text: 'Next',
        },
      ],
      id: 'facilitator_code',
    },
  ];

  onMount(() => {
    if (!$user.id) {
      router.route(appRoutes.login);
    }
    getStoryboards();
  });
</script>

<svelte:head>
  <title>{$LL.yourStoryboards()} | {$LL.appName()}</title>
</svelte:head>

<PageLayout>
  <TourBanner steps="{tourSteps}" />
  <h1
    class="mb-4 text-4xl font-semibold font-rajdhani uppercase dark:text-white"
  >
    {$LL.myStoryboards()}
  </h1>

  <div class="flex flex-wrap">
    <div class="mb-4 md:mb-6 w-full md:w-1/2 lg:w-3/5 md:pe-4">
      <BoxList
        items="{storyboards}"
        itemType="storyboard"
        showOwnerName="{true}"
        ownerNameField="teamName"
        pageRoute="{appRoutes.storyboard}"
        joinBtnText="{$LL.joinStoryboard()}"
      />
      {#if storyboardCount > storyboardsPageLimit}
        <div class="mt-6 pt-1 flex justify-center">
          <Pagination
            bind:current="{storyboardsPage}"
            num_items="{storyboardCount}"
            per_page="{storyboardsPageLimit}"
            on:navigate="{changePage}"
          />
        </div>
      {/if}
    </div>

    <div class="w-full md:w-1/2 lg:w-2/5 md:ps-2 xl:ps-4">
      <div
        class="p-6 bg-white dark:bg-gray-800 shadow-lg rounded-lg dark:text-white"
        data-tourid="storyboard_create"
      >
        <h2
          class="mb-4 text-3xl font-semibold font-rajdhani uppercase leading-tight"
        >
          {$LL.createAStoryboard()}
        </h2>
        <CreateStoryboard
          notifications="{notifications}"
          router="{router}"
          eventTag="{eventTag}"
          xfetch="{xfetch}"
        />
      </div>
    </div>
  </div>
</PageLayout><|MERGE_RESOLUTION|>--- conflicted
+++ resolved
@@ -7,11 +7,8 @@
   import LL from '../../i18n/i18n-svelte';
   import CreateStoryboard from '../../components/storyboard/CreateStoryboard.svelte';
   import BoxList from '../../components/BoxList.svelte';
-<<<<<<< HEAD
   import TourBanner from '../../components/tour/TourBanner.svelte';
-=======
   import Pagination from '../../components/global/Pagination.svelte';
->>>>>>> 1974ce6c
 
   export let xfetch;
   export let notifications;

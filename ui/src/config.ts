declare global {
  interface Window {
    appConfig: any;
  }
}

const locales = {
  de: 'Deutsch',
  en: 'English',
  es: 'Español',
  fr: 'Français',
  pt: 'Português',
  ru: 'Русский',
  fa: 'Persian',
  it: 'Italiano',
};
const rtlLanguages = ['fa'];

const AppConfig =
  typeof window.appConfig != 'undefined'
    ? window.appConfig
    : {
        PathPrefix: '',
        DefaultLocale: 'en',
        Subscription: {},
      };
<<<<<<< HEAD
const { PathPrefix, DefaultLocale: fallbackLocale } = AppConfig;
=======
const { PathPrefix, DefaultLocale, FriendlyUIVerbs } = AppConfig;
>>>>>>> 47efbaed

const appRoutes = {
  landing: `${PathPrefix}/`,
  register: `${PathPrefix}/register`,
  login: `${PathPrefix}/login`,
  resetPwd: `${PathPrefix}/reset-password`,
  verifyAct: `${PathPrefix}/verify-account`,
  profile: `${PathPrefix}/profile`,
  battles: `${PathPrefix}/battles`,
  battle: `${PathPrefix}/battle`,
  games: `${PathPrefix}/games`,
  game: `${PathPrefix}/game`,
  retros: `${PathPrefix}/retros`,
  retro: `${PathPrefix}/retro`,
  storyboards: `${PathPrefix}/storyboards`,
  storyboard: `${PathPrefix}/storyboard`,
  teams: `${PathPrefix}/teams`,
  organization: `${PathPrefix}/organization`,
  team: `${PathPrefix}/team`,
  admin: `${PathPrefix}/admin`,
  adminPokerGames: `${PathPrefix}/admin/games`,
  adminRetros: `${PathPrefix}/admin/retros`,
  adminStoryboards: `${PathPrefix}/admin/storyboards`,
  adminTeams: `${PathPrefix}/admin/teams`,
  adminOrganizations: `${PathPrefix}/admin/organizations`,
  adminApiKeys: `${PathPrefix}/admin/apikeys`,
  adminAlerts: `${PathPrefix}/admin/alerts`,
  adminUsers: `${PathPrefix}/admin/users`,
  adminSubscriptions: `${PathPrefix}/admin/subscriptions`,
  subscriptionPricing: `${PathPrefix}/subscriptions/pricing`,
  subscriptionConfirmation: `${PathPrefix}/subscriptions/confirmation`,
  privacyPolicy: `${PathPrefix}/privacy-policy`,
  termsConditions: `${PathPrefix}/terms-conditions`,
  support: `${PathPrefix}/support`,
};

export {
  locales,
  DefaultLocale,
  appRoutes,
  PathPrefix,
  AppConfig,
  rtlLanguages,
};<|MERGE_RESOLUTION|>--- conflicted
+++ resolved
@@ -24,11 +24,8 @@
         DefaultLocale: 'en',
         Subscription: {},
       };
-<<<<<<< HEAD
-const { PathPrefix, DefaultLocale: fallbackLocale } = AppConfig;
-=======
-const { PathPrefix, DefaultLocale, FriendlyUIVerbs } = AppConfig;
->>>>>>> 47efbaed
+
+const { PathPrefix, DefaultLocale } = AppConfig;
 
 const appRoutes = {
   landing: `${PathPrefix}/`,

--- conflicted
+++ resolved
@@ -90,11 +90,7 @@
 	var passHash string
 
 	e := d.db.QueryRow(
-<<<<<<< HEAD
-		`SELECT id, name, email, rank, password, avatar, verified, jira_rest_api_token FROM warriors WHERE email = $1`,
-=======
-		`SELECT id, name, email, rank, password, avatar, verified, notifications_enabled FROM warriors WHERE email = $1`,
->>>>>>> 478b66ff
+		`SELECT id, name, email, rank, password, avatar, verified, notifications_enabled, jira_rest_api_token FROM warriors WHERE email = $1`,
 		WarriorEmail,
 	).Scan(
 		&w.WarriorID,
@@ -104,11 +100,8 @@
 		&passHash,
 		&w.WarriorAvatar,
 		&w.Verified,
-<<<<<<< HEAD
+		&w.NotificationsEnabled,
 		&w.JiraRestApiToken,
-=======
-		&w.NotificationsEnabled,
->>>>>>> 478b66ff
 	)
 	if e != nil {
 		log.Println(e)
